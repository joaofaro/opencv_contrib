#include <opencv2/core/utility.hpp>
#include <opencv2/tracking.hpp>
#include <opencv2/highgui.hpp>
#include <iostream>
#include <cstring>

using namespace std;
using namespace cv;

static Mat image;
static Rect2d boundingBox;
static bool paused;
static bool selectObject = false;
static bool startSelection = false;

static const char* keys =
{ "{@tracker_algorithm | | Tracker algorithm }"
    "{@video_name      | | video name        }"
    "{@start_frame     |0| Start frame       }" 
    "{@bounding_frame  |0,0,0,0| Initial bounding frame}"};

static void onMouse( int event, int x, int y, int, void* )
{
  if( !selectObject )
  {
    switch ( event )
    {
      case EVENT_LBUTTONDOWN:
        //set origin of the bounding box
        startSelection = true;
        boundingBox.x = x;
        boundingBox.y = y;
        break;
      case EVENT_LBUTTONUP:
        //sei with and height of the bounding box
        boundingBox.width = std::abs( x - boundingBox.x );
        boundingBox.height = std::abs( y - boundingBox.y );
        paused = false;
        selectObject = true;
        break;
      case EVENT_MOUSEMOVE:

        if( startSelection && !selectObject )
        {
          //draw the bounding box
          Mat currentFrame;
          image.copyTo( currentFrame );
<<<<<<< HEAD
          rectangle( currentFrame, Point( (int)boundingBox.x, (int)boundingBox.y ), Point( x, y ), Scalar( 255, 0, 0 ), 2, 1 );
=======
          rectangle( currentFrame, Point((int) boundingBox.x, (int)boundingBox.y ), Point( x, y ), Scalar( 255, 0, 0 ), 2, 1 );
>>>>>>> eafd7a18
          imshow( "Tracking API", currentFrame );
        }
        break;
    }
  }
}

static void help()
{
  cout << "\nThis example shows the functionality of \"Long-term optical tracking API\""
       "-- pause video [p] and draw a bounding box around the target to start the tracker\n"
       "Example of <video_name> is in opencv_extra/testdata/cv/tracking/\n"
       "Call:\n"
       "./tracker <tracker_algorithm> <video_name> <start_frame> [<bounding_frame>]\n"
       << endl;

  cout << "\n\nHot keys: \n"
       "\tq - quit the program\n"
       "\tp - pause video\n";
}

int main( int argc, char** argv ){
  CommandLineParser parser( argc, argv, keys );

  String tracker_algorithm = parser.get<String>( 0 );
  String video_name = parser.get<String>( 1 );
  int start_frame = parser.get<int>( 2 );

  if( tracker_algorithm.empty() || video_name.empty() )
  {
    help();
    return -1;
  }

  int coords[4]={0,0,0,0};
<<<<<<< HEAD
  bool initFrameWasGivenInCommandLine=false;
  
  do
  {
      String initBoundingBox=parser.get<String>(3);
      for(size_t pos=0,ctr=0;ctr<4;ctr++)
	  {
        size_t npos=initBoundingBox.find_first_of(',',pos);
        if(npos==string::npos && ctr<3)
		{
=======
  bool initBoxWasGivenInCommandLine=false;
  {
      String initBoundingBox=parser.get<String>(3);
      for(size_t npos=0,pos=0,ctr=0;ctr<4;ctr++){
        npos=initBoundingBox.find_first_of(',',pos);
        if(npos==string::npos && ctr<3){
>>>>>>> eafd7a18
           printf("bounding box should be given in format \"x1,y1,x2,y2\",where x's and y's are integer cordinates of opposed corners of bdd box\n");
           printf("got: %s\n",initBoundingBox.substr(pos,string::npos).c_str());
           printf("manual selection of bounding box will be employed\n");
           break;
        }
        int num=atoi(initBoundingBox.substr(pos,(ctr==3)?(string::npos):(npos-pos)).c_str());
        if(num<=0)
		{
           printf("bounding box should be given in format \"x1,y1,x2,y2\",where x's and y's are integer cordinates of opposed corners of bdd box\n");
           printf("got: %s\n",initBoundingBox.substr(pos,npos-pos).c_str());
           printf("manual selection of bounding box will be employed\n");
           break;
        }
        coords[ctr]=num;
        pos=npos+1;
      }
<<<<<<< HEAD
      if(coords[0]>0 && coords[1]>0 && coords[2]>0 && coords[3]>0)
          initFrameWasGivenInCommandLine=true;
  } while((void)0, 0);
=======
      if(coords[0]>0 && coords[1]>0 && coords[2]>0 && coords[3]>0){
          initBoxWasGivenInCommandLine=true;
      }
  }
>>>>>>> eafd7a18

  //open the capture
  VideoCapture cap;
  cap.open( video_name );
  cap.set( CAP_PROP_POS_FRAMES, start_frame );

  if( !cap.isOpened() )
  {
    help();
    cout << "***Could not initialize capturing...***\n";
    cout << "Current parameter's value: \n";
    parser.printMessage();
    return -1;
  }

  Mat frame;
  paused = true;
  namedWindow( "Tracking API", 1 );
  setMouseCallback( "Tracking API", onMouse, 0 );

  //instantiates the specific Tracker
  Ptr<Tracker> tracker = Tracker::create( tracker_algorithm );
  if( tracker == NULL )
  {
    cout << "***Error in the instantiation of the tracker...***\n";
    return -1;
  }

  //get the first frame
  cap >> frame;
  frame.copyTo( image );
  if(initBoxWasGivenInCommandLine){
      selectObject=true;
      paused=false;
      boundingBox.x = coords[0];
      boundingBox.y = coords[1];
      boundingBox.width = std::abs( coords[2] - coords[0] );
      boundingBox.height = std::abs( coords[3]-coords[1]);
      printf("bounding box with vertices (%d,%d) and (%d,%d) was given in command line\n",coords[0],coords[1],coords[2],coords[3]);
      rectangle( image, boundingBox, Scalar( 255, 0, 0 ), 2, 1 );
  }
  imshow( "Tracking API", image );

  bool initialized = false;
  int frameCounter = 0;

  for ( ;; )
  {
    if( !paused )
    {
      if(initialized){
          cap >> frame;
          if(frame.empty()){
            break;
          }
          frame.copyTo( image );
      }

      if( !initialized && selectObject )
      {
        //initializes the tracker
        if( !tracker->init( frame, boundingBox ) )
        {
          cout << "***Could not initialize tracker...***\n";
          return -1;
        }
        initialized = true;
      }
      else if( initialized )
      {
        //updates the tracker
        if( tracker->update( frame, boundingBox ) )
        {
          rectangle( image, boundingBox, Scalar( 255, 0, 0 ), 2, 1 );
        }
      }
      imshow( "Tracking API", image );
      frameCounter++;
    }

    char c = (char) waitKey( 2 );
    if( c == 'q' )
      break;
    if( c == 'p' )
      paused = !paused;

  }

  return 0;
}<|MERGE_RESOLUTION|>--- conflicted
+++ resolved
@@ -45,11 +45,7 @@
           //draw the bounding box
           Mat currentFrame;
           image.copyTo( currentFrame );
-<<<<<<< HEAD
-          rectangle( currentFrame, Point( (int)boundingBox.x, (int)boundingBox.y ), Point( x, y ), Scalar( 255, 0, 0 ), 2, 1 );
-=======
           rectangle( currentFrame, Point((int) boundingBox.x, (int)boundingBox.y ), Point( x, y ), Scalar( 255, 0, 0 ), 2, 1 );
->>>>>>> eafd7a18
           imshow( "Tracking API", currentFrame );
         }
         break;
@@ -85,33 +81,19 @@
   }
 
   int coords[4]={0,0,0,0};
-<<<<<<< HEAD
-  bool initFrameWasGivenInCommandLine=false;
-  
-  do
-  {
-      String initBoundingBox=parser.get<String>(3);
-      for(size_t pos=0,ctr=0;ctr<4;ctr++)
-	  {
-        size_t npos=initBoundingBox.find_first_of(',',pos);
-        if(npos==string::npos && ctr<3)
-		{
-=======
   bool initBoxWasGivenInCommandLine=false;
   {
       String initBoundingBox=parser.get<String>(3);
       for(size_t npos=0,pos=0,ctr=0;ctr<4;ctr++){
         npos=initBoundingBox.find_first_of(',',pos);
         if(npos==string::npos && ctr<3){
->>>>>>> eafd7a18
            printf("bounding box should be given in format \"x1,y1,x2,y2\",where x's and y's are integer cordinates of opposed corners of bdd box\n");
            printf("got: %s\n",initBoundingBox.substr(pos,string::npos).c_str());
            printf("manual selection of bounding box will be employed\n");
            break;
         }
         int num=atoi(initBoundingBox.substr(pos,(ctr==3)?(string::npos):(npos-pos)).c_str());
-        if(num<=0)
-		{
+        if(num<=0){
            printf("bounding box should be given in format \"x1,y1,x2,y2\",where x's and y's are integer cordinates of opposed corners of bdd box\n");
            printf("got: %s\n",initBoundingBox.substr(pos,npos-pos).c_str());
            printf("manual selection of bounding box will be employed\n");
@@ -120,16 +102,10 @@
         coords[ctr]=num;
         pos=npos+1;
       }
-<<<<<<< HEAD
-      if(coords[0]>0 && coords[1]>0 && coords[2]>0 && coords[3]>0)
-          initFrameWasGivenInCommandLine=true;
-  } while((void)0, 0);
-=======
       if(coords[0]>0 && coords[1]>0 && coords[2]>0 && coords[3]>0){
           initBoxWasGivenInCommandLine=true;
       }
   }
->>>>>>> eafd7a18
 
   //open the capture
   VideoCapture cap;
